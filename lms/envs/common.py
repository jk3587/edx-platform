--- conflicted
+++ resolved
@@ -419,16 +419,10 @@
   'js/vendor/annotator.tags.min.js'
 ]
 
-<<<<<<< HEAD
-discussion_js = sorted(rooted_glob(PROJECT_ROOT / 'static', 'coffee/src/discussion/**/*.coffee'))
-staff_grading_js = sorted(rooted_glob(PROJECT_ROOT / 'static', 'coffee/src/staff_grading/**/*.coffee'))
-open_ended_js = sorted(rooted_glob(PROJECT_ROOT / 'static', 'coffee/src/open_ended/**/*.coffee'))
-notes_js = sorted(rooted_glob(PROJECT_ROOT / 'static', 'coffee/src/notes/**/*.coffee'))
-=======
 discussion_js = sorted(rooted_glob(PROJECT_ROOT / 'static', 'coffee/src/discussion/**/*.js'))
 staff_grading_js = sorted(rooted_glob(PROJECT_ROOT / 'static', 'coffee/src/staff_grading/**/*.js'))
 open_ended_js = sorted(rooted_glob(PROJECT_ROOT / 'static', 'coffee/src/open_ended/**/*.js'))
->>>>>>> fe12c645
+notes_js = sorted(rooted_glob(PROJECT_ROOT / 'static', 'coffee/src/notes/**/*.coffee'))
 
 PIPELINE_CSS = {
     'application': {
@@ -441,13 +435,9 @@
             'css/vendor/jquery.treeview.css',
             'css/vendor/ui-lightness/jquery-ui-1.8.22.custom.css',
             'css/vendor/jquery.qtip.min.css',
-<<<<<<< HEAD
             'css/vendor/annotator.min.css',
-            'sass/course.scss'
-=======
             'sass/course.css',
             'xmodule/modules.css',
->>>>>>> fe12c645
         ],
         'output_filename': 'css/lms-course.css',
     },
@@ -465,15 +455,9 @@
 
         # Application will contain all paths not in courseware_only_js
         'source_filenames': sorted(
-<<<<<<< HEAD
-            set(rooted_glob(COMMON_ROOT / 'static', 'coffee/src/**/*.coffee') +
-                rooted_glob(PROJECT_ROOT / 'static', 'coffee/src/**/*.coffee')) -
-            set(courseware_js + discussion_js + staff_grading_js + open_ended_js + notes_js)
-=======
             set(rooted_glob(COMMON_ROOT / 'static', 'coffee/src/**/*.js') +
                 rooted_glob(PROJECT_ROOT / 'static', 'coffee/src/**/*.js')) -
-            set(courseware_js + discussion_js + staff_grading_js + open_ended_js)
->>>>>>> fe12c645
+            set(courseware_js + discussion_js + staff_grading_js + open_ended_js + notes_js)
         ) + [
             'js/form.ext.js',
             'js/my_courses_dropdown.js',
@@ -512,18 +496,14 @@
     },
     'open_ended': {
         'source_filenames': open_ended_js,
-<<<<<<< HEAD
-        'output_filename': 'js/open_ended.js'
+        'output_filename': 'js/open_ended.js',
+        'test_order': 6,
     },
     'notes': {
         'source_filenames': notes_js,
-        'output_filename': 'js/notes.js'
-    },
-=======
-        'output_filename': 'js/open_ended.js',
-        'test_order': 6,
-    }
->>>>>>> fe12c645
+        'output_filename': 'js/notes.js',
+        'test_order': 7
+    },
 }
 
 PIPELINE_DISABLE_WRAPPER = True
